--- conflicted
+++ resolved
@@ -3163,12 +3163,8 @@
                 let mut buffers = Vec::new();
                 let mut network = Network::new();
                 for i in 0..PEERS {
-<<<<<<< HEAD
                     let buffer =
                         ctx.add_model(|ctx| Buffer::new(i as ReplicaId, base_text.as_str(), ctx));
-=======
-                    let buffer = ctx.add_model(|_| Buffer::new(i as ReplicaId, base_text.as_str()));
->>>>>>> 98c4dc4b
                     buffers.push(buffer);
                     replica_ids.push(i as u16);
                     network.add_peer(i as u16);
