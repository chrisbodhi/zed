use std::borrow::Cow;

use gpui::{
    elements::{
        ConstrainedBox, Container, ContainerStyle, Dimensions, Empty, Flex, KeystrokeLabel, Label,
        MouseEventHandler, ParentElement, Stack, Svg, SvgStyle,
    },
    fonts::TextStyle,
    geometry::vector::Vector2F,
    platform,
    platform::MouseButton,
    scene::MouseClick,
    Action, Element, EventContext, MouseState, ViewContext,
};
use schemars::JsonSchema;
use serde::Deserialize;

use crate::{ContainedText, Interactive};

#[derive(Clone, Deserialize, Default, JsonSchema)]
pub struct CheckboxStyle {
    pub icon: SvgStyle,
    pub label: ContainedText,
    pub default: ContainerStyle,
    pub checked: ContainerStyle,
    pub hovered: ContainerStyle,
    pub hovered_and_checked: ContainerStyle,
}

pub fn checkbox<Tag, V, F>(
    label: &'static str,
    style: &CheckboxStyle,
    checked: bool,
    id: usize,
    cx: &mut ViewContext<V>,
    change: F,
) -> MouseEventHandler<V>
where
    Tag: 'static,
    V: 'static,
    F: 'static + Fn(&mut V, bool, &mut EventContext<V>),
{
    let label = Label::new(label, style.label.text.clone())
        .contained()
        .with_style(style.label.container);
    checkbox_with_label::<Tag, _, _, _>(label, style, checked, id, cx, change)
}

pub fn checkbox_with_label<Tag, D, V, F>(
    label: D,
    style: &CheckboxStyle,
    checked: bool,
    id: usize,
    cx: &mut ViewContext<V>,
    change: F,
) -> MouseEventHandler<V>
where
    Tag: 'static,
    D: Element<V>,
    V: 'static,
    F: 'static + Fn(&mut V, bool, &mut EventContext<V>),
{
    MouseEventHandler::new::<Tag, _>(id, cx, |state, _| {
        let indicator = if checked {
            svg(&style.icon)
        } else {
            Empty::new()
                .constrained()
                .with_width(style.icon.dimensions.width)
                .with_height(style.icon.dimensions.height)
        };

        Flex::row()
            .with_child(indicator.contained().with_style(if checked {
                if state.hovered() {
                    style.hovered_and_checked
                } else {
                    style.checked
                }
            } else {
                if state.hovered() {
                    style.hovered
                } else {
                    style.default
                }
            }))
            .with_child(label)
            .align_children_center()
    })
    .on_click(platform::MouseButton::Left, move |_, view, cx| {
        change(view, !checked, cx)
    })
    .with_cursor_style(platform::CursorStyle::PointingHand)
}

pub fn svg<V: 'static>(style: &SvgStyle) -> ConstrainedBox<V> {
    Svg::new(style.asset.clone())
        .with_color(style.color)
        .constrained()
        .with_width(style.dimensions.width)
        .with_height(style.dimensions.height)
}

#[derive(Clone, Deserialize, Default, JsonSchema)]
pub struct IconStyle {
    pub icon: SvgStyle,
    pub container: ContainerStyle,
}

<<<<<<< HEAD
pub fn icon<V: 'static>(style: &IconStyle) -> Container<V> {
=======
impl IconStyle {
    pub fn width(&self) -> f32 {
        self.icon.dimensions.width
            + self.container.padding.left
            + self.container.padding.right
            + self.container.margin.left
            + self.container.margin.right
    }
}

pub fn icon<V: View>(style: &IconStyle) -> Container<V> {
>>>>>>> d3c7f03f
    svg(&style.icon).contained().with_style(style.container)
}

pub fn keystroke_label<V: 'static>(
    label_text: &'static str,
    label_style: &ContainedText,
    keystroke_style: &ContainedText,
    action: Box<dyn Action>,
    cx: &mut ViewContext<V>,
) -> Container<V> {
    // FIXME: Put the theme in it's own global so we can
    // query the keystroke style on our own
    Flex::row()
        .with_child(Label::new(label_text, label_style.text.clone()).contained())
        .with_child(
            KeystrokeLabel::new(
                cx.view_id(),
                action,
                keystroke_style.container,
                keystroke_style.text.clone(),
            )
            .flex_float(),
        )
        .contained()
        .with_style(label_style.container)
}

pub type CopilotCTAButton = Interactive<ContainedText>;

pub fn cta_button<Tag, L, V, F>(
    label: L,
    max_width: f32,
    style: &CopilotCTAButton,
    cx: &mut ViewContext<V>,
    f: F,
) -> MouseEventHandler<V>
where
    Tag: 'static,
    L: Into<Cow<'static, str>>,
    V: 'static,
    F: Fn(MouseClick, &mut V, &mut EventContext<V>) + 'static,
{
    MouseEventHandler::new::<Tag, _>(0, cx, |state, _| {
        let style = style.style_for(state);
        Label::new(label, style.text.to_owned())
            .aligned()
            .contained()
            .with_style(style.container)
            .constrained()
            .with_max_width(max_width)
    })
    .on_click(MouseButton::Left, f)
    .with_cursor_style(platform::CursorStyle::PointingHand)
}

#[derive(Clone, Deserialize, Default, JsonSchema)]
pub struct ModalStyle {
    close_icon: Interactive<IconStyle>,
    container: ContainerStyle,
    titlebar: ContainerStyle,
    title_text: Interactive<TextStyle>,
    dimensions: Dimensions,
}

impl ModalStyle {
    pub fn dimensions(&self) -> Vector2F {
        self.dimensions.to_vec()
    }
}

pub fn modal<Tag, V, I, D, F>(
    title: I,
    style: &ModalStyle,
    cx: &mut ViewContext<V>,
    build_modal: F,
) -> impl Element<V>
where
    Tag: 'static,
    I: Into<Cow<'static, str>>,
    D: Element<V>,
    V: 'static,
    F: FnOnce(&mut gpui::ViewContext<V>) -> D,
{
    const TITLEBAR_HEIGHT: f32 = 28.;

    Flex::column()
        .with_child(
            Stack::new()
                .with_child(Label::new(
                    title,
                    style
                        .title_text
                        .style_for(&mut MouseState::default())
                        .clone(),
                ))
                .with_child(
                    // FIXME: Get a better tag type
                    MouseEventHandler::new::<Tag, _>(999999, cx, |state, _cx| {
                        let style = style.close_icon.style_for(state);
                        icon(style)
                    })
                    .on_click(platform::MouseButton::Left, move |_, _, cx| {
                        cx.remove_window();
                    })
                    .with_cursor_style(platform::CursorStyle::PointingHand)
                    .aligned()
                    .right(),
                )
                .contained()
                .with_style(style.titlebar)
                .constrained()
                .with_height(TITLEBAR_HEIGHT),
        )
        .with_child(
            build_modal(cx)
                .contained()
                .with_style(style.container)
                .constrained()
                .with_width(style.dimensions().x())
                .with_height(style.dimensions().y() - TITLEBAR_HEIGHT),
        )
        .constrained()
        .with_height(style.dimensions().y())
}<|MERGE_RESOLUTION|>--- conflicted
+++ resolved
@@ -107,9 +107,6 @@
     pub container: ContainerStyle,
 }
 
-<<<<<<< HEAD
-pub fn icon<V: 'static>(style: &IconStyle) -> Container<V> {
-=======
 impl IconStyle {
     pub fn width(&self) -> f32 {
         self.icon.dimensions.width
@@ -120,8 +117,7 @@
     }
 }
 
-pub fn icon<V: View>(style: &IconStyle) -> Container<V> {
->>>>>>> d3c7f03f
+pub fn icon<V: 'static>(style: &IconStyle) -> Container<V> {
     svg(&style.icon).contained().with_style(style.container)
 }
 
