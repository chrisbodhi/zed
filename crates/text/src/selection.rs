--- conflicted
+++ resolved
@@ -1,12 +1,5 @@
-<<<<<<< HEAD
-use crate::{rope::TextDimension, AnchorRangeMap, BufferSnapshot, ToOffset, ToPoint};
-=======
-use sum_tree::Bias;
-
-use crate::{rope::TextDimension, Anchor, Snapshot};
-
-use super::{Buffer, Point, ToOffset, ToPoint};
->>>>>>> 1ed1ec21
+use crate::Anchor;
+use crate::{rope::TextDimension, BufferSnapshot, ToOffset, ToPoint};
 use std::{cmp::Ordering, ops::Range, sync::Arc};
 use sum_tree::Bias;
 
@@ -84,9 +77,9 @@
 }
 
 impl Selection<Anchor> {
-    pub fn resolve<'a, D: 'a + TextDimension<'a>>(
+    pub fn resolve<'a, D: 'a + TextDimension>(
         &'a self,
-        snapshot: &'a Snapshot,
+        snapshot: &'a BufferSnapshot,
     ) -> Selection<D> {
         Selection {
             id: self.id,
@@ -105,11 +98,7 @@
 
     pub fn selections<'a, D>(
         &'a self,
-<<<<<<< HEAD
-        content: &'a BufferSnapshot,
-=======
-        snapshot: &'a Snapshot,
->>>>>>> 1ed1ec21
+        snapshot: &'a BufferSnapshot,
     ) -> impl 'a + Iterator<Item = Selection<D>>
     where
         D: TextDimension,
@@ -131,11 +120,7 @@
     pub fn intersecting_selections<'a, D, I>(
         &'a self,
         range: Range<(I, Bias)>,
-<<<<<<< HEAD
-        content: &'a BufferSnapshot,
-=======
-        snapshot: &'a Snapshot,
->>>>>>> 1ed1ec21
+        snapshot: &'a BufferSnapshot,
     ) -> impl 'a + Iterator<Item = Selection<D>>
     where
         D: TextDimension,
@@ -160,11 +145,7 @@
             .map(|s| s.resolve(snapshot))
     }
 
-<<<<<<< HEAD
-    pub fn oldest_selection<'a, D>(&'a self, content: &'a BufferSnapshot) -> Option<Selection<D>>
-=======
-    pub fn oldest_selection<'a, D>(&'a self, snapshot: &'a Snapshot) -> Option<Selection<D>>
->>>>>>> 1ed1ec21
+    pub fn oldest_selection<'a, D>(&'a self, snapshot: &'a BufferSnapshot) -> Option<Selection<D>>
     where
         D: TextDimension,
     {
@@ -174,11 +155,7 @@
             .map(|s| s.resolve(snapshot))
     }
 
-<<<<<<< HEAD
-    pub fn newest_selection<'a, D>(&'a self, content: &'a BufferSnapshot) -> Option<Selection<D>>
-=======
-    pub fn newest_selection<'a, D>(&'a self, snapshot: &'a Snapshot) -> Option<Selection<D>>
->>>>>>> 1ed1ec21
+    pub fn newest_selection<'a, D>(&'a self, snapshot: &'a BufferSnapshot) -> Option<Selection<D>>
     where
         D: TextDimension,
     {
