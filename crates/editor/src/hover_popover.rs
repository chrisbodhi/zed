--- conflicted
+++ resolved
@@ -7,18 +7,12 @@
 };
 use futures::{stream::FuturesUnordered, FutureExt};
 use gpui::{
-<<<<<<< HEAD
-    div, px, AnyElement, ClipboardItem, CursorStyle, Hsla, InteractiveElement, IntoElement,
-    MouseButton, ParentElement, Pixels, SharedString, Size, StatefulInteractiveElement, Styled,
-    StyledText, Task, View, ViewContext, WeakView, WindowOptions,
+    div, px, AnyElement, CursorStyle, Hsla, InteractiveElement, IntoElement, MouseButton,
+    ParentElement, Pixels, ScrollHandle, SharedString, Size, StatefulInteractiveElement, Styled,
+    Task, View, ViewContext, WeakView, WindowOptions,
 };
 use language::{
     markdown as old_markdown, DiagnosticEntry, Language, LanguageRegistry, ParsedMarkdown,
-=======
-    div, px, AnyElement, CursorStyle, Hsla, InteractiveElement, IntoElement, MouseButton,
-    ParentElement, Pixels, ScrollHandle, SharedString, Size, StatefulInteractiveElement, Styled,
-    Task, ViewContext, WeakView,
->>>>>>> d3d0d015
 };
 use lsp::DiagnosticSeverity;
 use markdown::{Markdown, MarkdownStyle};
@@ -503,7 +497,6 @@
     }
 }
 
-<<<<<<< HEAD
 struct MarkdownExample {
     markdown: View<Markdown>,
 }
@@ -532,9 +525,7 @@
 }
 
 #[derive(Debug, Clone)]
-=======
-#[derive(Clone, Debug)]
->>>>>>> d3d0d015
+
 pub struct InfoPopover {
     pub symbol_range: RangeInEditor,
     pub parsed_content: ParsedMarkdown,
@@ -550,42 +541,7 @@
         cx: &mut ViewContext<Editor>,
     ) -> AnyElement {
         let popover_text = (&self.parsed_content.text).clone();
-        let markdown_style = MarkdownStyle {
-            code_block: gpui::TextStyleRefinement {
-                font_family: Some("Zed Mono".into()),
-                color: Some(cx.theme().colors().editor_foreground),
-                background_color: Some(cx.theme().colors().editor_background),
-                ..Default::default()
-            },
-            inline_code: gpui::TextStyleRefinement {
-                font_family: Some("Zed Mono".into()),
-                // @nate: Could we add inline-code specific styles to the theme?
-                color: Some(cx.theme().colors().editor_foreground),
-                background_color: Some(cx.theme().colors().editor_background),
-                ..Default::default()
-            },
-            rule_color: Color::Muted.color(cx),
-            block_quote_border_color: Color::Muted.color(cx),
-            block_quote: gpui::TextStyleRefinement {
-                color: Some(Color::Muted.color(cx)),
-                ..Default::default()
-            },
-            link: gpui::TextStyleRefinement {
-                color: Some(Color::Accent.color(cx)),
-                underline: Some(gpui::UnderlineStyle {
-                    thickness: px(1.),
-                    color: Some(Color::Accent.color(cx)),
-                    wavy: false,
-                }),
-                ..Default::default()
-            },
-            syntax: cx.theme().syntax().clone(),
-            selection_background_color: {
-                let mut selection = cx.theme().players().local().selection;
-                selection.fade_out(0.7);
-                selection
-            },
-        };
+
         // let markdown_element = Markdown::new(
         //     "This is selectable text".to_string(),
         //     markdown_style,
@@ -603,22 +559,55 @@
             Task::ready(()),
             cx.background_executor().clone(),
         ));
-        // let markdown_element =
-        //     cx.new_view(|cx| Markdown::new(text, markdown_style, Some(language_registry), cx));
-        let markdown_element = MarkdownExample::new(text, markdown_style, language_registry, cx);
-        markdown_element
-            .markdown
-            .div()
+        let markdown_element = cx.new_view(|cx| {
+            let markdown_style = MarkdownStyle {
+                code_block: gpui::TextStyleRefinement {
+                    font_family: Some("Zed Mono".into()),
+                    color: Some(cx.theme().colors().editor_foreground),
+                    background_color: Some(cx.theme().colors().editor_background),
+                    ..Default::default()
+                },
+                inline_code: gpui::TextStyleRefinement {
+                    font_family: Some("Zed Mono".into()),
+                    // @nate: Could we add inline-code specific styles to the theme?
+                    color: Some(cx.theme().colors().editor_foreground),
+                    background_color: Some(cx.theme().colors().editor_background),
+                    ..Default::default()
+                },
+                rule_color: Color::Muted.color(cx),
+                block_quote_border_color: Color::Muted.color(cx),
+                block_quote: gpui::TextStyleRefinement {
+                    color: Some(Color::Muted.color(cx)),
+                    ..Default::default()
+                },
+                link: gpui::TextStyleRefinement {
+                    color: Some(Color::Accent.color(cx)),
+                    underline: Some(gpui::UnderlineStyle {
+                        thickness: px(1.),
+                        color: Some(Color::Accent.color(cx)),
+                        wavy: false,
+                    }),
+                    ..Default::default()
+                },
+                syntax: cx.theme().syntax().clone(),
+                selection_background_color: {
+                    let mut selection = cx.theme().players().local().selection;
+                    selection.fade_out(0.7);
+                    selection
+                },
+            };
+            Markdown::new(text, markdown_style, Some(language_registry), cx)
+        });
+        // let mut markdown_element =
+        //     MarkdownExample::new(text, markdown_style, language_registry, cx);
+        div()
             .id("info_popover")
             .elevation_2(cx)
             .overflow_y_scroll()
-<<<<<<< HEAD
             .overflow_x_scroll()
             .min_w(max_size.width)
             .min_h(max_size.height)
-=======
             .track_scroll(&self.scroll_handle)
->>>>>>> d3d0d015
             .max_w(max_size.width)
             .max_h(max_size.height)
             // .cursor(CursorStyle::PointingHand)
@@ -627,20 +616,10 @@
             // because that would dismiss the popover.
             .on_mouse_move(|_, cx| cx.stop_propagation())
             .on_mouse_down(MouseButton::Left, |_, cx| cx.stop_propagation())
-<<<<<<< HEAD
             .on_click(cx.listener(move |_, _, cx| {
                 // cx.write_to_clipboard(ClipboardItem::new(popover_text.clone()));
             }))
-            .child(markdown_element.render())
-=======
-            .child(div().p_2().child(crate::render_parsed_markdown(
-                "content",
-                &self.parsed_content,
-                style,
-                workspace,
-                cx,
-            )))
->>>>>>> d3d0d015
+            .child(markdown_element)
             .into_any_element()
     }
 
